--- conflicted
+++ resolved
@@ -256,11 +256,7 @@
     o_cb: extern "C" fn(user_data: *mut c_void,
                         result: *const FfiResult,
                         keys: *const MDataKey,
-<<<<<<< HEAD
-                        len: usize),
-=======
                         keys_len: usize),
->>>>>>> 6be55581
 ) {
     let user_data = OpaqueCtx(user_data);
 
@@ -309,11 +305,7 @@
     o_cb: extern "C" fn(user_data: *mut c_void,
                         result: *const FfiResult,
                         values: *const MDataValue,
-<<<<<<< HEAD
-                        len: usize),
-=======
                         values_len: usize),
->>>>>>> 6be55581
 ) {
     let user_data = OpaqueCtx(user_data);
 
